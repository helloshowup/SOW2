import asyncio
import os
import random
from datetime import datetime, date
from typing import Any, Dict, List
from urllib.parse import urlparse

import structlog

from .email_sender import EmailSender
from .scraper import (
    SimpleScraper,
    load_brand_keywords,
    load_search_config,
    generate_search_terms,
)
from .brand_parser import load_brand_config
from .openai_evaluator import _construct_prompt_messages
from . import database
from .models import AgentRun, VisitedUrl

log = structlog.get_logger()

async def _process_batch(pages: List[Dict[str, Any]], brand_config: Dict[str, Any], task_type: str) -> List[Dict[str, Any]]:
    from . import worker  # allows monkeypatching evaluate_content in tests

    tasks = []
    valid_pages = []
    for page in pages:
        if page.get("snippet"):
            valid_pages.append(page)
            tasks.append(
                worker.evaluate_content(page["snippet"], brand_config, task_type)
            )
    results = await asyncio.gather(*tasks)
    processed: List[Dict[str, Any]] = []
    for page, res in zip(valid_pages, results):
        if res:
            result = res.model_dump()
            result["url"] = page.get("url")
            processed.append(result)
    return processed

async def run_agent_iteration(run_id: int, search_request: dict | None = None) -> None:
    """Execute one iteration of the agent logic collecting rich metadata."""
    async with database.async_session() as session:
        try:
            run = await session.get(AgentRun, run_id)
            if not run:
                log.error("AgentRun not found", run_id=run_id)
                return
            run.status = "running"
            session.add(run)
            await session.commit()
            await session.refresh(run)

            brand_id = os.getenv("BRAND_ID", "debonairs")
            brand_config = load_brand_config(brand_id) or {}
            keywords = load_brand_keywords(brand_id)

            scraper = SimpleScraper()
            search_terms_generated: List[str] = []
            search_times: List[str] = []
            brand_pages: List[Dict[str, Any]] = []
            market_pages: List[Dict[str, Any]] = []
    
            # Load search config for dynamic phrases
            current_search_config = load_search_config()
            rotating_search_phrases = current_search_config.get(
                "rotating_search_phrases", ["news", "updates", "trends"]
            )
    
            max_generated_terms = (
                search_request.get("max_search_terms_generated", 5) if search_request else 5
            )
    
            brand_queries: List[str] = []
<<<<<<< HEAD
            market_phrase_list: List[str] = (
=======
            market_queries: List[str] = (
>>>>>>> 4b0e4303
                search_request.get("market_intelligence_queries", [])
                if search_request
                else []
            )
<<<<<<< HEAD
            rotating_phrases_override: List[str] = (
                search_request.get("rotating_search_phrases", [])
                if search_request
                else []
            )
            rotating_phrases = (
                rotating_phrases_override or rotating_search_phrases
            )
            market_queries: List[str] = []
=======
>>>>>>> 4b0e4303
    
            custom_query_phrases = None
            if search_request:
                custom_query_phrases = search_request.get("custom_query_phrases")
                if not custom_query_phrases:
                    custom_query_phrases = search_request.get("brand_health_queries")
    
            if custom_query_phrases and keywords:
                sampled_keywords = random.sample(
                    keywords, min(max_generated_terms, len(keywords))
                )
                generated_custom_queries: List[str] = []
                for kw in sampled_keywords:
                    # Mix and match with rotating search phrases
<<<<<<< HEAD
                    random_phrase = random.choice(rotating_phrases)
=======
                    random_phrase = random.choice(rotating_search_phrases)
>>>>>>> 4b0e4303
                    generated_custom_queries.append(f"{kw} {random_phrase}")
                    if len(generated_custom_queries) >= max_generated_terms:
                        break
                if generated_custom_queries:
                    brand_queries = generated_custom_queries
                    log.info(
                        "Generated custom queries from search_config.json with rotating phrases",
                        num_queries=len(brand_queries),
                    )
<<<<<<< HEAD

            if market_phrase_list and keywords:
                sampled_keywords = random.sample(
                    keywords, min(max_generated_terms, len(keywords))
                )
                combined_phrases = market_phrase_list + rotating_phrases
                generated_market_queries: List[str] = []
                for kw in sampled_keywords:
                    for phrase in combined_phrases:
                        generated_market_queries.append(f"{kw} {phrase}")
                        if len(generated_market_queries) >= max_generated_terms:
                            break
                    if len(generated_market_queries) >= max_generated_terms:
                        break
                if generated_market_queries:
                    market_queries = generated_market_queries
                    log.info(
                        "Generated market intelligence queries from search_config.json",
                        num_queries=len(market_queries),
                    )
=======
>>>>>>> 4b0e4303
    
            defaults_used = False
            if not brand_queries:
                brand_queries = brand_config.get("search_queries", {}).get(
                    "brand_health", []
                )
                defaults_used = defaults_used or bool(brand_queries)
            if not market_queries:
                market_queries = brand_config.get("search_queries", {}).get(
                    "market_intelligence", []
                )
                defaults_used = defaults_used or bool(market_queries)
            if defaults_used:
                log.info(
                    "Using generic default queries from brand config",
                    num_brand_queries=len(brand_queries),
                    num_market_queries=len(market_queries),
                )
    
            if not brand_queries and not market_queries:
                # If no specific queries, generate from keywords + rotating phrases
                generated_fallback_queries: List[str] = []
                if keywords:
                    sampled_keywords = random.sample(
                        keywords, min(max_generated_terms, len(keywords))
                    )
                    for kw in sampled_keywords:
<<<<<<< HEAD
                        random_phrase = random.choice(rotating_phrases)
=======
                        random_phrase = random.choice(rotating_search_phrases)
>>>>>>> 4b0e4303
                        generated_fallback_queries.append(f"{kw} {random_phrase}")
                        if len(generated_fallback_queries) >= max_generated_terms:
                            break
                brand_queries = generated_fallback_queries or ["latest news"]
                log.info(
                    "Using generated queries from keywords and rotating phrases as fallback",
                    num_queries=len(brand_queries),
                )
    
            search_terms_generated.extend(brand_queries)
            search_terms_generated.extend(market_queries)
    
            async def crawl_terms(terms: List[str]) -> List[Dict[str, Any]]:
                pages: List[Dict[str, Any]] = []
                if not terms:
                    return pages
                search_times.extend([datetime.utcnow().isoformat() for _ in terms])
                for page in await scraper.crawl(session, terms):
                    pages.append(page)
                return pages
    
            brand_pages = await crawl_terms(brand_queries)
            market_pages = await crawl_terms(market_queries)
    
            # Store visited URLs
            current_date = date.today()
            for page in brand_pages + market_pages:
                try:
                    parsed = urlparse(page["url"])
                    domain = parsed.netloc
                    url_obj = VisitedUrl(
                        url=page["url"], domain=domain, last_visited_date=current_date
                    )
                    session.add(url_obj)
                    await session.commit()
                    await session.refresh(url_obj)
                except Exception as e:
                    log.warning(
                        f"Could not add URL to VisitedUrl table: {page['url']}, Error: {e}"
                    )
                    await session.rollback()
    
            brand_evals: List[Dict[str, Any]] = []
            market_evals: List[Dict[str, Any]] = []
            if brand_pages:
                brand_evals = await _process_batch(brand_pages, brand_config, "brand_health")
            if market_pages:
                market_evals = await _process_batch(market_pages, brand_config, "market_intelligence")
    
            brand_terms = [brand_config.get("display_name", "").lower()] + [k.lower() for k in keywords]
    
            # limit for number of links to send
            max_email_links = search_request.get("max_email_links", 10) if search_request else 10
    
            evaluated_pages_with_scores: List[Dict[str, Any]] = []
            all_pages = brand_pages + market_pages
            all_evals = brand_evals + market_evals
            for page, res in zip(all_pages, all_evals):
                if (
                    res
                    and page.get("url")
                    and "relevance_score" in res
                    and "categories" in res
                ):
                    evaluated_pages_with_scores.append(
                        {
                            "url": page.get("url"),
                            "snippet": page.get("snippet", ""),
                            "evaluation": res,
                        }
                    )
    
            on_brand_specific_items: List[Dict[str, Any]] = []
            brand_relevant_items: List[Dict[str, Any]] = []
    
            for item in evaluated_pages_with_scores:
                url = item["url"]
                snippet = item["snippet"].lower()
                score = item["evaluation"].get("relevance_score", 0)
                heading = item["evaluation"].get("snappy_heading", "")
    
                if any(term in snippet for term in brand_terms):
                    on_brand_specific_items.append({"url": url, "score": score, "snappy_heading": heading})
                else:
                    brand_relevant_items.append({"url": url, "score": score, "snappy_heading": heading})
    
            on_brand_specific_items.sort(key=lambda x: x["score"], reverse=True)
            brand_relevant_items.sort(key=lambda x: x["score"], reverse=True)
    
            on_brand_specific_links = [
                {"url": i["url"], "snappy_heading": i.get("snappy_heading", "")}
                for i in on_brand_specific_items[:max_email_links]
            ]
            brand_relevant_links = [
                {"url": i["url"], "snappy_heading": i.get("snappy_heading", "")}
                for i in brand_relevant_items[:max_email_links]
            ]
    
            content_summaries = [
                item["evaluation"].get("summary", "")
                for item in evaluated_pages_with_scores
            ]
            user_prompt = all_pages[0]["snippet"] if all_pages else ""
            brand_system_prompt = _construct_prompt_messages("brand_health", brand_config, "")[0]["content"]
            market_system_prompt = _construct_prompt_messages("market_intelligence", brand_config, "")[0]["content"]
    
            # store results
            run = await session.get(AgentRun, run_id)
            if run:
                run.status = "completed"
                run.completed_at = datetime.utcnow()
                run.result = {
                    "brand_health": brand_evals,
                    "market_intelligence": market_evals,
                }
                session.add(run)
                await session.commit()
    
            EmailSender().send_summary_email(
                run_id=run_id,
                on_brand_specific_links=on_brand_specific_links,
                brand_relevant_links=brand_relevant_links,
                brand_system_prompt=brand_system_prompt,
                market_system_prompt=market_system_prompt,
                user_prompt=user_prompt,
                search_terms_generated=search_terms_generated,
                num_search_calls=len(search_terms_generated),
                search_times=search_times,
                content_summaries=content_summaries,
            )
        except Exception as exc:  # pragma: no cover - runtime safety
            log.error("Agent iteration failed", run_id=run_id, error=str(exc), exc_info=True)
            run = await session.get(AgentRun, run_id)
            if run:
                run.status = "failed"
                run.error_message = str(exc)
                session.add(run)
                await session.commit()<|MERGE_RESOLUTION|>--- conflicted
+++ resolved
@@ -75,16 +75,12 @@
             )
     
             brand_queries: List[str] = []
-<<<<<<< HEAD
             market_phrase_list: List[str] = (
-=======
-            market_queries: List[str] = (
->>>>>>> 4b0e4303
+
                 search_request.get("market_intelligence_queries", [])
                 if search_request
                 else []
             )
-<<<<<<< HEAD
             rotating_phrases_override: List[str] = (
                 search_request.get("rotating_search_phrases", [])
                 if search_request
@@ -94,8 +90,7 @@
                 rotating_phrases_override or rotating_search_phrases
             )
             market_queries: List[str] = []
-=======
->>>>>>> 4b0e4303
+
     
             custom_query_phrases = None
             if search_request:
@@ -110,11 +105,8 @@
                 generated_custom_queries: List[str] = []
                 for kw in sampled_keywords:
                     # Mix and match with rotating search phrases
-<<<<<<< HEAD
                     random_phrase = random.choice(rotating_phrases)
-=======
-                    random_phrase = random.choice(rotating_search_phrases)
->>>>>>> 4b0e4303
+
                     generated_custom_queries.append(f"{kw} {random_phrase}")
                     if len(generated_custom_queries) >= max_generated_terms:
                         break
@@ -124,7 +116,6 @@
                         "Generated custom queries from search_config.json with rotating phrases",
                         num_queries=len(brand_queries),
                     )
-<<<<<<< HEAD
 
             if market_phrase_list and keywords:
                 sampled_keywords = random.sample(
@@ -145,8 +136,7 @@
                         "Generated market intelligence queries from search_config.json",
                         num_queries=len(market_queries),
                     )
-=======
->>>>>>> 4b0e4303
+
     
             defaults_used = False
             if not brand_queries:
@@ -174,11 +164,8 @@
                         keywords, min(max_generated_terms, len(keywords))
                     )
                     for kw in sampled_keywords:
-<<<<<<< HEAD
                         random_phrase = random.choice(rotating_phrases)
-=======
-                        random_phrase = random.choice(rotating_search_phrases)
->>>>>>> 4b0e4303
+
                         generated_fallback_queries.append(f"{kw} {random_phrase}")
                         if len(generated_fallback_queries) >= max_generated_terms:
                             break
